--- conflicted
+++ resolved
@@ -19,8 +19,4 @@
 package grpc
 
 // Version is the current grpc version.
-<<<<<<< HEAD
-const Version = "1.69.2"
-=======
-const Version = "1.69.4"
->>>>>>> 6fd30908
+const Version = "1.69.4"